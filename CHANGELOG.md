--- conflicted
+++ resolved
@@ -124,12 +124,9 @@
 
 ### Fixed
 
-<<<<<<< HEAD
 - Using of `/etc/hosts` file to resolve the hostnames of upstream DNS servers
   ([#5902]).
-=======
 - Excessive error logging when using DNS-over-QUIC ([#5285]).
->>>>>>> 2069eddf
 - Cannot set `bind_host` in AdGuardHome.yaml (docker version)([#4231], [#4235]).
 - The blocklists can now be deleted properly ([#5700]).
 - Queries with the question-section target `.`, for example `NS .`, are now
