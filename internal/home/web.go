--- conflicted
+++ resolved
@@ -56,12 +56,10 @@
 
 	firstRun bool
 
-<<<<<<< HEAD
 	serveHTTP3 bool
-=======
+
 	// ciphers specified by user
 	tlsCiphers []string
->>>>>>> 6e7964c9
 }
 
 // httpsServer contains the data for the HTTPS server.
@@ -293,9 +291,6 @@
 
 		web.httpsServer.cond.L.Unlock()
 
-<<<<<<< HEAD
-		addr := netutil.JoinHostPort(web.conf.BindHost.String(), web.conf.PortHTTPS)
-=======
 		var cipher []uint16
 
 		if len(web.conf.tlsCiphers) == 0 {
@@ -303,9 +298,8 @@
 		} else {
 			cipher = aghtls.UserPreferredCipherSuites(web.conf.tlsCiphers)
 		}
-		// prepare HTTPS server
-		address := netutil.JoinHostPort(web.conf.BindHost.String(), web.conf.PortHTTPS)
->>>>>>> 6e7964c9
+
+		addr := netutil.JoinHostPort(web.conf.BindHost.String(), web.conf.PortHTTPS)
 		web.httpsServer.server = &http.Server{
 			ErrorLog: log.StdLog("web: https", log.DEBUG),
 			Addr:     addr,
