--- conflicted
+++ resolved
@@ -23,11 +23,7 @@
 )
 
 // currentSchemaVersion is the current schema version.
-<<<<<<< HEAD
 const currentSchemaVersion = 24
-=======
-const currentSchemaVersion = 23
->>>>>>> 39f5c50a
 
 // These aliases are provided for convenience.
 type (
@@ -101,12 +97,8 @@
 		upgradeSchema19to20,
 		upgradeSchema20to21,
 		upgradeSchema21to22,
-<<<<<<< HEAD
-		// TODO(d.kolyshev): !! Add after 22-to-23 upgrade
-		// upgradeSchema23to24,
-=======
 		upgradeSchema22to23,
->>>>>>> 39f5c50a
+		upgradeSchema23to24,
 	}
 
 	n := 0
@@ -1267,7 +1259,73 @@
 	return nil
 }
 
-<<<<<<< HEAD
+// upgradeSchema22to23 performs the following changes:
+//
+//	# BEFORE:
+//	'bind_host': '1.2.3.4'
+//	'bind_port': 8080
+//	'web_session_ttl': 720
+//
+//	# AFTER:
+//	'http':
+//	  'address': '1.2.3.4:8080'
+//	  'session_ttl': '720h'
+func upgradeSchema22to23(diskConf yobj) (err error) {
+	log.Printf("Upgrade yaml: 22 to 23")
+	diskConf["schema_version"] = 23
+
+	bindHostVal, ok := diskConf["bind_host"]
+	if !ok {
+		return nil
+	}
+
+	bindHost, ok := bindHostVal.(string)
+	if !ok {
+		return fmt.Errorf("unexpected type of bind_host: %T", bindHostVal)
+	}
+
+	bindHostAddr, err := netip.ParseAddr(bindHost)
+	if err != nil {
+		return fmt.Errorf("invalid bind_host value: %s", bindHost)
+	}
+
+	bindPortVal, ok := diskConf["bind_port"]
+	if !ok {
+		return nil
+	}
+
+	bindPort, ok := bindPortVal.(int)
+	if !ok {
+		return fmt.Errorf("unexpected type of bind_port: %T", bindPortVal)
+	}
+
+	sessionTTLVal, ok := diskConf["web_session_ttl"]
+	if !ok {
+		return nil
+	}
+
+	sessionTTL, ok := sessionTTLVal.(int)
+	if !ok {
+		return fmt.Errorf("unexpected type of web_session_ttl: %T", sessionTTLVal)
+	}
+
+	addr := netip.AddrPortFrom(bindHostAddr, uint16(bindPort))
+	if !addr.IsValid() {
+		return fmt.Errorf("invalid address: %s", addr)
+	}
+
+	diskConf["http"] = yobj{
+		"address":     addr.String(),
+		"session_ttl": timeutil.Duration{Duration: time.Duration(sessionTTL) * time.Hour}.String(),
+	}
+
+	delete(diskConf, "bind_host")
+	delete(diskConf, "bind_port")
+	delete(diskConf, "web_session_ttl")
+
+	return nil
+}
+
 // upgradeSchema23to24 performs the following changes:
 //
 //	# BEFORE:
@@ -1369,72 +1427,6 @@
 		}
 	}
 
-=======
-// upgradeSchema22to23 performs the following changes:
-//
-//	# BEFORE:
-//	'bind_host': '1.2.3.4'
-//	'bind_port': 8080
-//	'web_session_ttl': 720
-//
-//	# AFTER:
-//	'http':
-//	  'address': '1.2.3.4:8080'
-//	  'session_ttl': '720h'
-func upgradeSchema22to23(diskConf yobj) (err error) {
-	log.Printf("Upgrade yaml: 22 to 23")
-	diskConf["schema_version"] = 23
-
-	bindHostVal, ok := diskConf["bind_host"]
-	if !ok {
-		return nil
-	}
-
-	bindHost, ok := bindHostVal.(string)
-	if !ok {
-		return fmt.Errorf("unexpected type of bind_host: %T", bindHostVal)
-	}
-
-	bindHostAddr, err := netip.ParseAddr(bindHost)
-	if err != nil {
-		return fmt.Errorf("invalid bind_host value: %s", bindHost)
-	}
-
-	bindPortVal, ok := diskConf["bind_port"]
-	if !ok {
-		return nil
-	}
-
-	bindPort, ok := bindPortVal.(int)
-	if !ok {
-		return fmt.Errorf("unexpected type of bind_port: %T", bindPortVal)
-	}
-
-	sessionTTLVal, ok := diskConf["web_session_ttl"]
-	if !ok {
-		return nil
-	}
-
-	sessionTTL, ok := sessionTTLVal.(int)
-	if !ok {
-		return fmt.Errorf("unexpected type of web_session_ttl: %T", sessionTTLVal)
-	}
-
-	addr := netip.AddrPortFrom(bindHostAddr, uint16(bindPort))
-	if !addr.IsValid() {
-		return fmt.Errorf("invalid address: %s", addr)
-	}
-
-	diskConf["http"] = yobj{
-		"address":     addr.String(),
-		"session_ttl": timeutil.Duration{Duration: time.Duration(sessionTTL) * time.Hour}.String(),
-	}
-
-	delete(diskConf, "bind_host")
-	delete(diskConf, "bind_port")
-	delete(diskConf, "web_session_ttl")
-
->>>>>>> 39f5c50a
 	return nil
 }
 
